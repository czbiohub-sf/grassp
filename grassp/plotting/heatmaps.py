from __future__ import annotations
from typing import TYPE_CHECKING

import matplotlib.patches as mpatches
import matplotlib.pyplot as plt
import numpy as np
import pandas as pd
import scipy.cluster.hierarchy as sch
import scipy.spatial as sp
import seaborn as sns

if TYPE_CHECKING:
    from typing import Callable, Literal, Optional

    from anndata import AnnData

    # Define a type hint for functions that take an ndarray and an optional axis argument
    NDArrayAxisFunction = Callable[[np.ndarray, Optional[int]], np.ndarray]


def protein_clustermap(
    data: AnnData,
    annotation_key: str,
    distance_metric: Literal[
        "euclidean", "cosine", "correlation", "cityblock", "jaccard", "hamming"
    ] = "correlation",
    linkage_method: Literal[
        "single", "complete", "average", "weighted", "centroid", "median", "ward"
    ] = "average",
    linkage_metric: Literal[
        "euclidean", "cosine", "correlation", "cityblock", "jaccard", "hamming"
    ] = "cosine",
    palette="Blues_r",
    show: bool = True,
) -> sns.matrix.ClusterGrid | None:
    """Clustered heat-map of pair-wise protein distances.

    The function computes pairwise distances between proteins (rows of
    ``data.X``) using :func:`scipy.spatial.distance.pdist` and performs
    hierarchical clustering on the resulting distance matrix.  The heat-map
    is rendered with :func:`seaborn.clustermap`; protein annotations provided
    via ``annotation_key`` are visualised as coloured side bars.

    Parameters
    ----------
    data
        Annotated matrix with proteins as **observations** (rows) and samples
        or features as variables (columns).
    annotation_key
        Column in ``data.obs`` containing categorical annotations (e.g.
        curated sub-cellular compartments) to colour the rows/columns.
    distance_metric
        Distance metric used for the pairwise distances passed to
        :func:`scipy.spatial.distance.pdist`.
    linkage_method
        Linkage strategy for :func:`scipy.cluster.hierarchy.linkage`.
    linkage_metric
        Metric used within the linkage algorithm.  Usually identical to
        ``distance_metric`` but can differ.
    palette
        Matplotlib/Seaborn palette used for the heat-map color scale.
    show
        If ``True`` (default) the plot is shown and the function returns
        ``None``.  If ``False`` the underlying
        :class:`seaborn.matrix.ClusterGrid` object is returned for further
        customisation.

    Returns
    -------
    ClusterGrid object if ``show`` is ``False``, otherwise ``None``.
    """

    distance_matrix = sp.distance.pdist(data.X, metric=distance_metric)
    linkage = sch.linkage(distance_matrix, method=linkage_method, metric=linkage_metric)
    row_order = np.array(sch.dendrogram(linkage, no_plot=True, orientation="bottom")["leaves"])
    distance_matrix = sp.distance.squareform(distance_matrix)
    distance_matrix = distance_matrix[row_order, :][:, row_order]

    gt = data.obs[annotation_key].values[row_order]
    unique_categories = np.unique(gt)
    lut = dict(zip(unique_categories, sns.color_palette("tab20", len(unique_categories))))
    row_colors = pd.Series(gt).astype(str).map(lut).to_numpy()

    g = sns.clustermap(
        data=distance_matrix,
        cmap=sns.color_palette(palette, as_cmap=True),
        row_colors=row_colors,
        col_colors=row_colors,
        row_cluster=False,
        col_cluster=False,
        colors_ratio=(0.02, 0.02),  # width of color bar
        cbar_pos=(
            0.38,
            0.9,
            0.5,
            0.03,
        ),  # color bar location coordinates in this format (left, bottom, width, height),
        # cbar_pos=None,
        cbar_kws={
            "orientation": "horizontal",
            "label": "distance",
            "extend": "neither",
        },
        robust=True,
        figsize=(24, 22),
        xticklabels=False,
        yticklabels=False,
        vmin=0.4,
        vmax=0.9,
    )

    g.fig.suptitle(
        "Pairwise distance between proteins in the enrichment space",
        fontsize=25,
        y=1.00,
    )
    g.ax_heatmap.set_xlabel("")
    g.ax_heatmap.set_ylabel("")

    handles = [
        mpatches.Patch(color=lut[category], label=category) for category in unique_categories
    ]

    # Add the legend
    col_legend1 = g.fig.legend(
        handles=handles,
        title="Annotation",
        bbox_to_anchor=(1.0, 0.5),
        bbox_transform=plt.gcf().transFigure,
        loc="upper left",
        fontsize=20,
    )

    plt.gca().add_artist(col_legend1)
    if show:
        return None
    return g


def sample_heatmap(
    data: AnnData,
    distance_metric: Literal[
        "euclidean", "cosine", "correlation", "cityblock", "jaccard", "hamming"
    ] = "correlation",
    show: bool = True,
) -> sns.matrix.ClusterGrid | None:
    """Correlation heat-map between samples (columns of ``data``).

    Parameters
    ----------
    data
        AnnData object where the **variables** represent individual samples
        (e.g. pull-downs or fractions).  Correlations are computed
        across the observation axis.
    distance_metric
        Distance metric for :func:`scipy.spatial.distance.pdist`.  Not used
        directly at the moment (the function plots correlations), but kept
        for API symmetry with :func:`protein_clustermap`.
    show
        If ``True`` show the figure and return ``None``.  Otherwise return the
        :class:`seaborn.matrix.ClusterGrid` instance.

    Returns
    -------
    ClusterGrid object if ``show`` is ``False``.
    """
    # Compute the correlation matrix
    corr = np.corrcoef(data.X, rowvar=False)
    print(corr.shape)
    # Create a clustermap with var_names as annotations
    g = sns.clustermap(
        corr,
        cmap="viridis",
        row_cluster=True,
        col_cluster=True,
        # dendrogram_ratio=(0.0, 0.0),
        xticklabels=data.var_names,
        yticklabels=data.var_names,
    )
    if show:
        plt.show()
        return None
    return g


# def grouped_heatmap(
#     data: AnnData,
#     protein_grouping_key: str,
#     agg_func: NDArrayAxisFunction = np.median,
# ) -> plt.Axis | None:
#     # data = pp.aggregate_proteins(
#     #     data, grouping_columns=protein_grouping_key, agg_func=agg_func
#     # )
#     datat = data.T
#     datat.obs[protein_grouping_key] = adatat.obs["curated_ground_truth_v9.0"].astype(
#         "category"
#     )
#     # adatat.obs.set_index("curated_ground_truth_v9.0", drop=False, inplace=True)
#     adatat
#     sc.pl.matrixplot(
#         adatat,
#         var_names=samples_to_keep,
#         groupby="curated_ground_truth_v9.0",
#         categories_order=orgs,
#         colorbar_title="",
#         cmap="YlGnBu",
#         vmin=0,
#         vmax=5,
#         swap_axes=True,
#         show=False,
#     )


def qsep_heatmap(
    data: AnnData,
    normalize: bool = True,
    ax: plt.Axes = None,
    cmap: str = "RdBu_r",
    vmin: float = None,
    vmax: float = None,
    show: bool = True,
    **kwargs,
) -> plt.Axes:
    """Plot QSep cluster distance heatmap."""
    """
    Parameters
    ----------
    data
        AnnData object with cluster-wise QSep distances stored under
        ``data.uns['cluster_distances']`` (see
        :func:`~grassp.tl.qsep_score`).
    normalize
        If ``True`` (default) each distance is divided by the intra-cluster
        distance (diagonal of the matrix).
    ax
        Existing matplotlib :class:`~matplotlib.axes.Axes` to plot on.  If
        ``None`` (default) the current axes are used.
    cmap, vmin, vmax
        Passed to :func:`seaborn.heatmap`.
    **kwargs
        Additional keyword arguments forwarded to
        :func:`seaborn.heatmap`.

    Returns
    -------
    Axes object containing the heat-map if ``show`` is ``False``.
    """
    if ax is None:
        ax = plt.gca()

    try:
        distances = data.uns["cluster_distances"]["distances"]
        clusters = data.uns["cluster_distances"]["clusters"]
    except KeyError:
        raise ValueError(
            "Cluster distances not found in data.uns['cluster_distances'], run gr.tl.qsep_score first"
        )

    if normalize:
        # Normalize by diagonal values
        norm_distances = distances / np.diag(distances)[:, np.newaxis]
        plot_data = norm_distances[::-1]
        tvmin = 1.0
        tvmax = np.max(norm_distances)
    else:
        plot_data = distances[::-1]
        tvmin = None
        tvmax = None

    if vmin is None:
        vmin = tvmin
    if vmax is None:
        vmax = tvmax

    # Create heatmap
    sns.heatmap(
        plot_data,
        xticklabels=clusters,
        yticklabels=clusters[::-1],  # Reverse the y-axis labels
        cmap=cmap,
        vmin=vmin,
        vmax=vmax,
        ax=ax,
        **kwargs,
    )

    ax.set_title("QSep Cluster Distances" + (" (Normalized)" if normalize else ""))
    if show:
        plt.show()
        return None
    return ax


def qsep_boxplot(
    data: AnnData,
    normalize: bool = True,
    ax: plt.Axes = None,
    show: bool = True,
    **kwargs,
) -> plt.Axes:
    """Plot QSep cluster distances as boxplots."""
    """
    Parameters
    ----------
    data
        AnnData object with QSep distances (see
        :func:`grassp.tl.qsep_score`).
    normalize
        Whether to divide all distances by the respective intra-cluster
        distance (i.e. make the diagonal equal to 1).
    ax
        Matplotlib axes to plot on.  If ``None``, the current axes are used.
    show
        If ``True`` (default) the plot is shown and the function returns
        ``None``.  If ``False`` the underlying
        :class:`seaborn.matrix.ClusterGrid` object is returned for further
        customisation.
    **kwargs
        Additional keyword arguments passed to :func:`seaborn.boxplot` and
        :func:`seaborn.stripplot`.

    Returns
    -------
    Axes object containing the box plots if ``show`` is ``False``.
    """
    if ax is None:
        ax = plt.gca()

    try:
        distances = data.uns["cluster_distances"]["distances"]
        clusters = data.uns["cluster_distances"]["clusters"]
    except KeyError:
        raise ValueError(
            "Cluster distances not found in data.uns['cluster_distances'], run gr.tl.qsep_score first"
        )

    if normalize:
        # Normalize by diagonal values
        distances = distances / np.diag(distances)[:, np.newaxis]

    # Create DataFrame for plotting
    plot_data = []
    for i, ref_cluster in enumerate(clusters):
        for j, target_cluster in enumerate(clusters):
            plot_data.append(
                {
                    "Reference Cluster": ref_cluster,
                    "Target Cluster": target_cluster,
                    "Distance": distances[i, j],
                    "color": "grey" if i == j else "red",
                }
            )
    plot_df = pd.DataFrame(plot_data)

    # Create boxplot
    sns.boxplot(
        data=plot_df,
        x="Distance",
        y="Reference Cluster",
        color="grey",
        orient="h",
        ax=ax,
        legend=False,
        showfliers=False,
        **kwargs,
    )

    # Add individual points
    sns.stripplot(
        data=plot_df,
        x="Distance",
        y="Reference Cluster",
        hue="color",
        # hue="Target Cluster",
        orient="h",
        size=4,
        # color=".3",
        alpha=0.6,
        ax=ax,
        legend=False,
    )

    # Customize plot
    if normalize:
        ax.axvline(x=1 if normalize else 0, color="gray", linestyle="--", alpha=0.5)
    ax.set_xlabel("QSep Cluster Distances" + (" (Normalized)" if normalize else ""))

    # Move legend outside
    # ax.legend(bbox_to_anchor=(1.05, 1), loc="upper left", borderaxespad=0.0)

<<<<<<< HEAD
    if show:
        plt.show()
        return None
    return ax
=======
    return ax


def sep_auc_heatmap(
    data: np.ndarray | pd.DataFrame | AnnData,
    label_col: str = "consensus_graph_annnotation",
    title: str = "Label separability AUC heatmap (Pair-wise classifier)",
    fmt: str = ".2f",
    cmap: str = "rocket",
    vmin: float = 0.5,
    vmax: float = 1.0,
    inplace: bool = True,
    figsize: tuple = (12, 11),
    save_path: str = None,
):
    """
    Create a clustered heatmap visualization of pairwise AUC separability matrix.

    Parameters
    ----------
    data : np.ndarray | pd.DataFrame | AnnData
        Input data containing separability results. Can be:
            - AnnData: Should contain pre-computed results from separability_auc()
            stored in .uns['separability_{label_col}']['auc_mat']
            - DataFrame/ndarray: Pre-computed AUC matrix to plot directly
    label_col : str
        Column in .obs used for labeling; used to find `separability_<label_col>` in `.uns`.
    title : str, optional
        Title for the heatmap plot.
        Defaults to "Label separability AUC heatmap (Pair-wise classifier)"
    cmap : str, optional
        Colormap for the heatmap visualization.
        Defaults to "rocket"
    vmin : float, optional
        Minimum value for colormap scaling.
        Defaults to 0.5
    vmax : float, optional
        Maximum value for colormap scaling.
        Defaults to 1.0
    fmt : str, optional
        Format string for cell annotations.
        Defaults to ".2f"
    figsize : tuple, optional
        Figure size as (width, height) in inches.
        Defaults to (12, 11)
    save_path : str, optional
        Path to save the figure. If None, figure is not saved.

    Returns
    -------
    matplotlib.figure.Figure
        The heatmap figure object.
    """
    figures = {}
    # Create clustered AUC heatmap
    if isinstance(data, AnnData):
        key = f"separability_{label_col}"
        if key not in data.uns:
            matching_keys = [k for k in data.uns if k.startswith("separability")]
            if matching_keys:
                key = matching_keys[0]  # or prompt user?
            else:
                raise KeyError(f"No 'separability_{label_col}' key found in data.uns")
        auc_mat = data.uns[key]["auc_mat"]

    else:
        auc_mat = data
    auc_clustermap = sns.clustermap(
        auc_mat,
        square=True,
        annot=True,
        fmt=fmt,
        cmap=cmap,
        vmin=vmin,
        vmax=vmax,
        cbar_kws=dict(label="ROC-AUC"),
        figsize=(figsize[0], figsize[1]),
    )
    auc_clustermap.fig.suptitle(title)
    auc_clustermap.ax_heatmap.set_xticklabels(
        auc_clustermap.ax_heatmap.get_xticklabels(), rotation=45, ha='right'
    )
    figures['auc_fig'] = auc_clustermap

    # Get the clustered order for returning
    auc_mat = auc_mat.iloc[
        auc_clustermap.dendrogram_row.reordered_ind,
        auc_clustermap.dendrogram_col.reordered_ind,
    ]
    if save_path:
        auc_clustermap.savefig(save_path)
    if inplace:
        data.uns[key]["figures"] = figures
    else:
        return auc_clustermap.fig
>>>>>>> 34ba9e3f
<|MERGE_RESOLUTION|>--- conflicted
+++ resolved
@@ -388,12 +388,9 @@
     # Move legend outside
     # ax.legend(bbox_to_anchor=(1.05, 1), loc="upper left", borderaxespad=0.0)
 
-<<<<<<< HEAD
     if show:
         plt.show()
         return None
-    return ax
-=======
     return ax
 
 
@@ -488,5 +485,4 @@
     if inplace:
         data.uns[key]["figures"] = figures
     else:
-        return auc_clustermap.fig
->>>>>>> 34ba9e3f
+        return auc_clustermap.fig